from typing import Sequence

import numpy as np
from pyod.models.knn import KNN
from scipy.stats import cauchy, expon, gamma, laplace, norm, poisson

from darts import TimeSeries
from darts.ad.scorers import CauchyNLLScorer
from darts.ad.scorers import DifferenceScorer as Difference
from darts.ad.scorers import (
    ExponentialNLLScorer,
    GammaNLLScorer,
    GaussianNLLScorer,
    KMeansScorer,
    LaplaceNLLScorer,
)
from darts.ad.scorers import NormScorer as Norm
from darts.ad.scorers import PoissonNLLScorer, PyODScorer, WassersteinScorer
from darts.models import MovingAverageFilter
from darts.tests.base_test_class import DartsBaseTestClass

list_NonFittableAnomalyScorer = [
    Norm(),
    Difference(),
    GaussianNLLScorer(),
    ExponentialNLLScorer(),
    PoissonNLLScorer(),
    LaplaceNLLScorer(),
    CauchyNLLScorer(),
    GammaNLLScorer(),
]

list_FittableAnomalyScorer = [
    PyODScorer(model=KNN()),
    KMeansScorer(),
    WassersteinScorer(window_transform=False),
]

list_NLLScorer = [
    GaussianNLLScorer(),
    ExponentialNLLScorer(),
    PoissonNLLScorer(),
    LaplaceNLLScorer(),
    CauchyNLLScorer(),
    GammaNLLScorer(),
]


class ADAnomalyScorerTestCase(DartsBaseTestClass):

    np.random.seed(42)

    # univariate series
    np_train = np.random.normal(loc=10, scale=0.5, size=100)
    train = TimeSeries.from_values(np_train)

    np_test = np.random.normal(loc=10, scale=2, size=100)
    test = TimeSeries.from_times_and_values(train._time_index, np_test)

    np_anomalies = np.random.choice(a=[0, 1], size=100, p=[0.9, 0.1])
    anomalies = TimeSeries.from_times_and_values(train._time_index, np_anomalies)

    np_only_1_anomalies = np.random.choice(a=[0, 1], size=100, p=[0, 1])
    only_1_anomalies = TimeSeries.from_times_and_values(
        train._time_index, np_only_1_anomalies
    )

    np_only_0_anomalies = np.random.choice(a=[0, 1], size=100, p=[1, 0])
    only_0_anomalies = TimeSeries.from_times_and_values(
        train._time_index, np_only_0_anomalies
    )

    modified_train = MovingAverageFilter(window=10).filter(train)
    modified_test = MovingAverageFilter(window=10).filter(test)

    np_probabilistic = np.random.normal(loc=10, scale=2, size=[100, 1, 20])
    probabilistic = TimeSeries.from_times_and_values(
        train._time_index, np_probabilistic
    )

    # multivariate series
    np_mts_train = np.random.normal(loc=[10, 5], scale=[0.5, 1], size=[100, 2])
    mts_train = TimeSeries.from_values(np_mts_train)

    np_mts_test = np.random.normal(loc=[10, 5], scale=[1, 1.5], size=[100, 2])
    mts_test = TimeSeries.from_times_and_values(mts_train._time_index, np_mts_test)

    np_mts_anomalies = np.random.choice(a=[0, 1], size=[100, 2], p=[0.9, 0.1])
    mts_anomalies = TimeSeries.from_times_and_values(
        mts_train._time_index, np_mts_anomalies
    )

    modified_mts_train = MovingAverageFilter(window=10).filter(mts_train)
    modified_mts_test = MovingAverageFilter(window=10).filter(mts_test)

    np_mts_probabilistic = np.random.normal(
        loc=[[10], [5]], scale=[[1], [1.5]], size=[100, 2, 20]
    )
    mts_probabilistic = TimeSeries.from_times_and_values(
        mts_train._time_index, np_mts_probabilistic
    )

    def test_ScoreNonFittableAnomalyScorer(self):
        scorer = Norm()

        # Check return types for score_from_prediction()
        # Check if return type is float when input is a series
        self.assertTrue(
            isinstance(
                scorer.score_from_prediction(self.test, self.modified_test), TimeSeries
            )
        )

        # Check if return type is Sequence when input is a Sequence of series
        self.assertTrue(
            isinstance(
                scorer.score_from_prediction([self.test], [self.modified_test]),
                Sequence,
            )
        )

        # Check if return type is Sequence when input is a multivariate series
        self.assertTrue(
            isinstance(
                scorer.score_from_prediction(self.mts_test, self.modified_mts_test),
                TimeSeries,
            )
        )

        # Check if return type is Sequence when input is a multivariate series
        self.assertTrue(
            isinstance(
                scorer.score_from_prediction([self.mts_test], [self.modified_mts_test]),
                Sequence,
            )
        )

    def test_ScoreFittableAnomalyScorer(self):
        scorer = KMeansScorer()

        # Check return types for score()
        scorer.fit(self.train)
        # Check if return type is float when input is a series
        self.assertTrue(isinstance(scorer.score(self.test), TimeSeries))

        # Check if return type is Sequence when input is a sequence of series
        self.assertTrue(isinstance(scorer.score([self.test]), Sequence))

        scorer.fit(self.mts_train)
        # Check if return type is Sequence when input is a multivariate series
        self.assertTrue(isinstance(scorer.score(self.mts_test), TimeSeries))

        # Check if return type is Sequence when input is a sequence of multivariate series
        self.assertTrue(isinstance(scorer.score([self.mts_test]), Sequence))

        # Check return types for score_from_prediction()
        scorer.fit_from_prediction(self.train, self.modified_train)
        # Check if return type is float when input is a series
        self.assertTrue(
            isinstance(
                scorer.score_from_prediction(self.test, self.modified_test), TimeSeries
            )
        )

        # Check if return type is Sequence when input is a Sequence of series
        self.assertTrue(
            isinstance(
                scorer.score_from_prediction([self.test], [self.modified_test]),
                Sequence,
            )
        )

        scorer.fit_from_prediction(self.mts_train, self.modified_mts_train)
        # Check if return type is Sequence when input is a multivariate series
        self.assertTrue(
            isinstance(
                scorer.score_from_prediction(self.mts_test, self.modified_mts_test),
                TimeSeries,
            )
        )

        # Check if return type is Sequence when input is a multivariate series
        self.assertTrue(
            isinstance(
                scorer.score_from_prediction([self.mts_test], [self.modified_mts_test]),
                Sequence,
            )
        )

    def test_eval_accuracy_from_prediction(self):

        scorer = Norm(component_wise=False)
        # Check return types
        # Check if return type is float when input is a series
        self.assertTrue(
            isinstance(
                scorer.eval_accuracy_from_prediction(
                    self.anomalies, self.test, self.modified_test
                ),
                float,
            )
        )

        # Check if return type is Sequence when input is a Sequence of series
        self.assertTrue(
            isinstance(
                scorer.eval_accuracy_from_prediction(
                    self.anomalies, [self.test], self.modified_test
                ),
                Sequence,
            )
        )

        # Check if return type is a float when input is a multivariate series and component_wise is set to False
        self.assertTrue(
            isinstance(
                scorer.eval_accuracy_from_prediction(
                    self.anomalies, self.mts_test, self.modified_mts_test
                ),
                float,
            )
        )

        # Check if return type is Sequence when input is a multivariate series and component_wise is set to False
        self.assertTrue(
            isinstance(
                scorer.eval_accuracy_from_prediction(
                    self.anomalies, [self.mts_test], self.modified_mts_test
                ),
                Sequence,
            )
        )

        scorer = Norm(component_wise=True)
        # Check return types
        # Check if return type is float when input is a series
        self.assertTrue(
            isinstance(
                scorer.eval_accuracy_from_prediction(
                    self.anomalies, self.test, self.modified_test
                ),
                float,
            )
        )

        # Check if return type is Sequence when input is a Sequence of series
        self.assertTrue(
            isinstance(
                scorer.eval_accuracy_from_prediction(
                    self.anomalies, [self.test], self.modified_test
                ),
                Sequence,
            )
        )

        # Check if return type is a float when input is a multivariate series and component_wise is set to True
        self.assertTrue(
            isinstance(
                scorer.eval_accuracy_from_prediction(
                    self.mts_anomalies, self.mts_test, self.modified_mts_test
                ),
                Sequence,
            )
        )

        # Check if return type is Sequence when input is a multivariate series and component_wise is set to True
        self.assertTrue(
            isinstance(
                scorer.eval_accuracy_from_prediction(
                    self.mts_anomalies, [self.mts_test], self.modified_mts_test
                ),
                Sequence,
            )
        )

        non_fittable_scorer = Norm(component_wise=False)
        fittable_scorer = KMeansScorer(component_wise=False)
        fittable_scorer.fit(self.train)

        # if component_wise set to False, 'actual_anomalies' must have widths of 1
        with self.assertRaises(ValueError):
            fittable_scorer.eval_accuracy(
                actual_anomalies=self.mts_anomalies, series=self.test
            )
        with self.assertRaises(ValueError):
            fittable_scorer.eval_accuracy(
                actual_anomalies=[self.anomalies, self.mts_anomalies],
                series=[self.test, self.test],
            )

        # 'metric' must be str and "AUC_ROC" or "AUC_PR"
        with self.assertRaises(ValueError):
            fittable_scorer.eval_accuracy(
                actual_anomalies=self.anomalies, series=self.test, metric=1
            )
        with self.assertRaises(ValueError):
            fittable_scorer.eval_accuracy(
                actual_anomalies=self.anomalies, series=self.test, metric="auc_roc"
            )
        with self.assertRaises(TypeError):
            fittable_scorer.eval_accuracy(
                actual_anomalies=self.anomalies, series=self.test, metric=["AUC_ROC"]
            )

        # 'actual_anomalies' must be binary
        with self.assertRaises(ValueError):
            fittable_scorer.eval_accuracy(actual_anomalies=self.test, series=self.test)

        # 'actual_anomalies' must contain anomalies (at least one)
        with self.assertRaises(ValueError):
            fittable_scorer.eval_accuracy(
                actual_anomalies=self.only_0_anomalies, series=self.test
            )

        # 'actual_anomalies' cannot contain only anomalies
        with self.assertRaises(ValueError):
            fittable_scorer.eval_accuracy(
                actual_anomalies=self.only_1_anomalies, series=self.test
            )

        # 'actual_anomalies' must match the number of series if length higher than 1
        with self.assertRaises(ValueError):
            fittable_scorer.eval_accuracy(
                actual_anomalies=[self.anomalies, self.anomalies], series=self.test
            )
        with self.assertRaises(ValueError):
            fittable_scorer.eval_accuracy(
                actual_anomalies=[self.anomalies, self.anomalies],
                series=[self.test, self.test, self.test],
            )

        # 'actual_anomalies' must have non empty intersection with 'series'
        with self.assertRaises(ValueError):
            fittable_scorer.eval_accuracy(
                actual_anomalies=self.anomalies[:20], series=self.test[30:]
            )
        with self.assertRaises(ValueError):
            fittable_scorer.eval_accuracy(
                actual_anomalies=[self.anomalies, self.anomalies[:20]],
                series=[self.test, self.test[40:]],
            )

        for scorer in [non_fittable_scorer, fittable_scorer]:

            # name must be of type str
            self.assertEqual(
                type(scorer.__str__()),
                str,
            )

            # 'metric' must be str and "AUC_ROC" or "AUC_PR"
            with self.assertRaises(ValueError):
                fittable_scorer.eval_accuracy_from_prediction(
                    actual_anomalies=self.anomalies,
                    actual_series=self.test,
                    pred_series=self.modified_test,
                    metric=1,
                )
            with self.assertRaises(ValueError):
                fittable_scorer.eval_accuracy_from_prediction(
                    actual_anomalies=self.anomalies,
                    actual_series=self.test,
                    pred_series=self.modified_test,
                    metric="auc_roc",
                )
            with self.assertRaises(TypeError):
                fittable_scorer.eval_accuracy_from_prediction(
                    actual_anomalies=self.anomalies,
                    actual_series=self.test,
                    pred_series=self.modified_test,
                    metric=["AUC_ROC"],
                )

            # 'actual_anomalies' must be binary
            with self.assertRaises(ValueError):
                scorer.eval_accuracy_from_prediction(
                    actual_anomalies=self.test,
                    actual_series=self.test,
                    pred_series=self.modified_test,
                )

            # 'actual_anomalies' must contain anomalies (at least one)
            with self.assertRaises(ValueError):
                scorer.eval_accuracy_from_prediction(
                    actual_anomalies=self.only_0_anomalies,
                    actual_series=self.test,
                    pred_series=self.modified_test,
                )

            # 'actual_anomalies' cannot contain only anomalies
            with self.assertRaises(ValueError):
                scorer.eval_accuracy_from_prediction(
                    actual_anomalies=self.only_1_anomalies,
                    actual_series=self.test,
                    pred_series=self.modified_test,
                )

            # 'actual_anomalies' must match the number of series if length higher than 1
            with self.assertRaises(ValueError):
                scorer.eval_accuracy_from_prediction(
                    actual_anomalies=[self.anomalies, self.anomalies],
                    actual_series=[self.test, self.test, self.test],
                    pred_series=[
                        self.modified_test,
                        self.modified_test,
                        self.modified_test,
                    ],
                )
            with self.assertRaises(ValueError):
                scorer.eval_accuracy_from_prediction(
                    actual_anomalies=[self.anomalies, self.anomalies],
                    actual_series=self.test,
                    pred_series=self.modified_test,
                )

            # 'actual_anomalies' must have non empty intersection with 'actual_series' and 'pred_series'
            with self.assertRaises(ValueError):
                scorer.eval_accuracy_from_prediction(
                    actual_anomalies=self.anomalies[:20],
                    actual_series=self.test[30:],
                    pred_series=self.modified_test[30:],
                )
            with self.assertRaises(ValueError):
                scorer.eval_accuracy_from_prediction(
                    actual_anomalies=[self.anomalies, self.anomalies[:20]],
                    actual_series=[self.test, self.test[40:]],
                    pred_series=[self.modified_test, self.modified_test[40:]],
                )

    def test_NonFittableAnomalyScorer(self):

        for scorer in list_NonFittableAnomalyScorer:
            # Check if trainable is False, being a NonFittableAnomalyScorer
            self.assertTrue(not scorer.trainable)

            # checks for score_from_prediction()
            # input must be Timeseries or sequence of Timeseries
            with self.assertRaises(ValueError):
                scorer.score_from_prediction(self.train, "str")
            with self.assertRaises(ValueError):
                scorer.score_from_prediction(
                    [self.train, self.train], [self.modified_train, "str"]
                )
            # score on sequence with series that have different width
            with self.assertRaises(ValueError):
                scorer.score_from_prediction(self.train, self.modified_mts_train)
            # input sequences have different length
            with self.assertRaises(ValueError):
                scorer.score_from_prediction(
                    [self.train, self.train], [self.modified_train]
                )
            # two inputs must have a non zero intersection
            with self.assertRaises(ValueError):
                scorer.score_from_prediction(self.train[:50], self.train[55:])
            # every pairwise element must have a non zero intersection
            with self.assertRaises(ValueError):
                scorer.score_from_prediction(
                    [self.train, self.train[:50]], [self.train, self.train[55:]]
                )

    def test_FittableAnomalyScorer(self):

        for scorer in list_FittableAnomalyScorer:

            # Need to call fit() before calling score()
            with self.assertRaises(ValueError):
                scorer.score(self.test)

            # Need to call fit() before calling score_from_prediction()
            with self.assertRaises(ValueError):
                scorer.score_from_prediction(self.test, self.modified_test)

            # Check if trainable is True, being a FittableAnomalyScorer
            self.assertTrue(scorer.trainable)

            # Check if _fit_called is False
            self.assertTrue(not scorer._fit_called)

            # fit on sequence with series that have different width
            with self.assertRaises(ValueError):
                scorer.fit([self.train, self.mts_train])

            # fit on sequence with series that have different width
            with self.assertRaises(ValueError):
                scorer.fit_from_prediction(
                    [self.train, self.mts_train],
                    [self.modified_train, self.modified_mts_train],
                )

            # checks for fit_from_prediction()
            # input must be Timeseries or sequence of Timeseries
            with self.assertRaises(ValueError):
                scorer.score_from_prediction(self.train, "str")
            with self.assertRaises(ValueError):
                scorer.score_from_prediction(
                    [self.train, self.train], [self.modified_train, "str"]
                )
            # two inputs must have the same length
            with self.assertRaises(ValueError):
                scorer.fit_from_prediction(
                    [self.train, self.train], [self.modified_train]
                )
            # two inputs must have the same width
            with self.assertRaises(ValueError):
                scorer.fit_from_prediction([self.train], [self.modified_mts_train])
            # every element must have the same width
            with self.assertRaises(ValueError):
                scorer.fit_from_prediction(
                    [self.train, self.mts_train],
                    [self.modified_train, self.modified_mts_train],
                )
            # two inputs must have a non zero intersection
            with self.assertRaises(ValueError):
                scorer.fit_from_prediction(self.train[:50], self.train[55:])
            # every pairwise element must have a non zero intersection
            with self.assertRaises(ValueError):
                scorer.fit_from_prediction(
                    [self.train, self.train[:50]], [self.train, self.train[55:]]
                )

            # checks for fit()
            # input must be Timeseries or sequence of Timeseries
            with self.assertRaises(ValueError):
                scorer.fit("str")
            with self.assertRaises(ValueError):
                scorer.fit([self.modified_train, "str"])

            # checks for score_from_prediction()
            scorer.fit_from_prediction(self.train, self.modified_train)
            # input must be Timeseries or sequence of Timeseries
            with self.assertRaises(ValueError):
                scorer.score_from_prediction(self.train, "str")
            with self.assertRaises(ValueError):
                scorer.score_from_prediction(
                    [self.train, self.train], [self.modified_train, "str"]
                )
            # two inputs must have the same length
            with self.assertRaises(ValueError):
                scorer.score_from_prediction(
                    [self.train, self.train], [self.modified_train]
                )
            # two inputs must have the same width
            with self.assertRaises(ValueError):
                scorer.score_from_prediction([self.train], [self.modified_mts_train])
            # every element must have the same width
            with self.assertRaises(ValueError):
                scorer.score_from_prediction(
                    [self.train, self.mts_train],
                    [self.modified_train, self.modified_mts_train],
                )
            # two inputs must have a non zero intersection
            with self.assertRaises(ValueError):
                scorer.score_from_prediction(self.train[:50], self.train[55:])
            # every pairwise element must have a non zero intersection
            with self.assertRaises(ValueError):
                scorer.score_from_prediction(
                    [self.train, self.train[:50]], [self.train, self.train[55:]]
                )

            # checks for score()
            # input must be Timeseries or sequence of Timeseries
            with self.assertRaises(ValueError):
                scorer.score("str")
            with self.assertRaises(ValueError):
                scorer.score([self.modified_train, "str"])

            # caseA: fit with fit()
            # case1: fit on UTS
            scorerA1 = scorer
            scorerA1.fit(self.train)
            # Check if _fit_called is True after being fitted
            self.assertTrue(scorerA1._fit_called)
            with self.assertRaises(ValueError):
                # series must be same width as series used for training
                scorerA1.score(self.mts_test)
            # case2: fit on MTS
            scorerA2 = scorer
            scorerA2.fit(self.mts_train)
            # Check if _fit_called is True after being fitted
            self.assertTrue(scorerA2._fit_called)
            with self.assertRaises(ValueError):
                # series must be same width as series used for training
                scorerA2.score(self.test)

            # caseB: fit with fit_from_prediction()
            # case1: fit on UTS
            scorerB1 = scorer
            scorerB1.fit_from_prediction(self.train, self.modified_train)
            # Check if _fit_called is True after being fitted
            self.assertTrue(scorerB1._fit_called)
            with self.assertRaises(ValueError):
                # series must be same width as series used for training
                scorerB1.score_from_prediction(self.mts_test, self.modified_mts_test)
            # case2: fit on MTS
            scorerB2 = scorer
            scorerB2.fit_from_prediction(self.mts_train, self.modified_mts_train)
            # Check if _fit_called is True after being fitted
            self.assertTrue(scorerB2._fit_called)
            with self.assertRaises(ValueError):
                # series must be same width as series used for training
                scorerB2.score_from_prediction(self.test, self.modified_test)

    def test_Norm(self):

        # Check parameters
        self.check_type_component_wise(Norm)
        self.expects_deterministic_input(Norm)

        # if component_wise=False must always return a univariate anomaly score
        scorer = Norm(component_wise=False)
        self.assertTrue(
            scorer.score_from_prediction(self.test, self.modified_test).width == 1
        )
        self.assertTrue(
            scorer.score_from_prediction(self.mts_test, self.modified_mts_test).width
            == 1
        )
        # if component_wise=True must always return the same width as the input
        scorer = Norm(component_wise=True)
        self.assertTrue(
            scorer.score_from_prediction(self.test, self.modified_test).width == 1
        )
        self.assertTrue(
            scorer.score_from_prediction(self.mts_test, self.modified_mts_test).width
            == self.mts_test.width
        )

        scorer = Norm(component_wise=True)
        # univariate case (equivalent to abs diff)
        self.assertEqual(
            scorer.score_from_prediction(self.test, self.test + 1)
            .sum(axis=0)
            .all_values()
            .flatten()[0],
            len(self.test),
        )
        self.assertEqual(
            scorer.score_from_prediction(self.test + 1, self.test)
            .sum(axis=0)
            .all_values()
            .flatten()[0],
            len(self.test),
        )

        # multivariate case with component_wise set to True (equivalent to abs diff)
        # abs(a - 2a) =  a
        self.assertEqual(
            scorer.score_from_prediction(self.mts_test, self.mts_test * 2)["0"],
            self.mts_test["0"],
        )
        self.assertEqual(
            scorer.score_from_prediction(self.mts_test, self.mts_test * 2)["1"],
            self.mts_test["1"],
        )
        # abs(2a - a) =  a
        self.assertEqual(
            scorer.score_from_prediction(self.mts_test * 2, self.mts_test)["0"],
            self.mts_test["0"],
        )
        self.assertEqual(
            scorer.score_from_prediction(self.mts_test * 2, self.mts_test)["1"],
            self.mts_test["1"],
        )

        scorer = Norm(component_wise=False)

        # univariate case (equivalent to abs diff)
        self.assertEqual(
            scorer.score_from_prediction(self.test, self.test + 1)
            .sum(axis=0)
            .all_values()
            .flatten()[0],
            len(self.test),
        )
        self.assertEqual(
            scorer.score_from_prediction(self.test + 1, self.test)
            .sum(axis=0)
            .all_values()
            .flatten()[0],
            len(self.test),
        )

        # multivariate case with component_wise set to False
        # norm(a - a + sqrt(2)) = 2 * len(a) with a being series of dim=2
        self.assertAlmostEqual(
            scorer.score_from_prediction(self.mts_test, self.mts_test + np.sqrt(2))
            .sum(axis=0)
            .all_values()
            .flatten()[0],
            2 * len(self.mts_test),
            delta=1e-05,
        )

        self.assertFalse(scorer.is_probabilistic)

    def test_Difference(self):

        self.expects_deterministic_input(Difference)

        scorer = Difference()

        # univariate case
        self.assertEqual(
            scorer.score_from_prediction(self.test, self.test + 1)
            .sum(axis=0)
            .all_values()
            .flatten()[0],
            -len(self.test),
        )
        self.assertEqual(
            scorer.score_from_prediction(self.test + 1, self.test)
            .sum(axis=0)
            .all_values()
            .flatten()[0],
            len(self.test),
        )

        # multivariate case
        # output of score() must be the same width as the width of the input
        self.assertEqual(
            scorer.score_from_prediction(self.mts_test, self.mts_test).width,
            self.mts_test.width,
        )

        # a - 2a = - a
        self.assertEqual(
            scorer.score_from_prediction(self.mts_test, self.mts_test * 2)["0"],
            -self.mts_test["0"],
        )
        self.assertEqual(
            scorer.score_from_prediction(self.mts_test, self.mts_test * 2)["1"],
            -self.mts_test["1"],
        )
        # 2a - a =  a
        self.assertEqual(
            scorer.score_from_prediction(self.mts_test * 2, self.mts_test)["0"],
            self.mts_test["0"],
        )
        self.assertEqual(
            scorer.score_from_prediction(self.mts_test * 2, self.mts_test)["1"],
            self.mts_test["1"],
        )

        self.assertFalse(scorer.is_probabilistic)

    def check_type_window(self, scorer, **kwargs):

        # window must be int
        with self.assertRaises(ValueError):
            scorer(window=True, **kwargs)
        with self.assertRaises(ValueError):
            scorer(window="string", **kwargs)
        # window must be non negative
        with self.assertRaises(ValueError):
            scorer(window=-1, **kwargs)
        # window must be different from 0
        with self.assertRaises(ValueError):
            scorer(window=0, **kwargs)

    def window_parameter(self, scorer_to_test, **kwargs):

        self.check_type_window(scorer_to_test, **kwargs)

        if scorer_to_test(**kwargs).trainable:
            # window must be smaller than the input of score()
            scorer = scorer_to_test(window=101, **kwargs)
            with self.assertRaises(ValueError):
                scorer.fit(self.train)  # len(self.train)=100

            scorer = scorer_to_test(window=80, **kwargs)
            scorer.fit(self.train)
            with self.assertRaises(ValueError):
                scorer.score(self.test[:50])  # len(self.test)=100

        else:
            # case only NLL scorers for now

            scorer = scorer_to_test(window=101)
            # window must be smaller than the input of score_from_prediction()
            with self.assertRaises(ValueError):
                scorer.score_from_prediction(
                    actual_series=self.test, pred_series=self.probabilistic
                )  # len(self.test)=100

    def diff_fn_parameter(self, scorer, **kwargs):

        # must be None, 'diff' or 'abs_diff'
        with self.assertRaises(ValueError):
            scorer(diff_fn="random", **kwargs)
        with self.assertRaises(ValueError):
            scorer(diff_fn=1, **kwargs)

        self.check_diff_series(scorer, **kwargs)

    def check_type_component_wise(self, scorer, **kwargs):

        # component_wise must be bool
        with self.assertRaises(ValueError):
            scorer(component_wise=1, **kwargs)
        with self.assertRaises(ValueError):
            scorer(component_wise="string", **kwargs)

    def component_wise_parameter(self, scorer_to_test, **kwargs):

        self.check_type_component_wise(scorer_to_test, **kwargs)

        # if component_wise=False must always return a univariate anomaly score
        scorer = scorer_to_test(component_wise=False, **kwargs)
        scorer.fit(self.train)
        self.assertTrue(scorer.score(self.test).width == 1)
        scorer.fit(self.mts_train)
        self.assertTrue(scorer.score(self.mts_test).width == 1)

        # if component_wise=True must always return the same width as the input
        scorer = scorer_to_test(component_wise=True, **kwargs)
        scorer.fit(self.train)
        self.assertTrue(scorer.score(self.test).width == 1)
        scorer.fit(self.mts_train)
        self.assertTrue(scorer.score(self.mts_test).width == self.mts_test.width)

    def check_diff_series(self, scorer, **kwargs):

        # test _diff_series() directly: parameter must by "abs_diff" or "diff"
        with self.assertRaises(ValueError):
            s_tmp = scorer(**kwargs)
            s_tmp.diff_fn = "random"
            s_tmp._diff_series(self.train, self.test)

    def expects_deterministic_input(self, scorer, **kwargs):

        scorer = scorer(**kwargs)
        if scorer.trainable:
            scorer.fit(self.train)
            np.testing.assert_warns(scorer.score(self.probabilistic))

        # always expects a deterministic input
        np.testing.assert_warns(
            scorer.score_from_prediction(self.train, self.probabilistic)
        )
        np.testing.assert_warns(
            scorer.score_from_prediction(self.probabilistic, self.train)
        )

    def test_WassersteinScorer(self):

        # Check parameters and inputs
        self.component_wise_parameter(WassersteinScorer)
        self.window_parameter(WassersteinScorer)
        self.diff_fn_parameter(WassersteinScorer)
        self.expects_deterministic_input(WassersteinScorer)

        # test plotting (just call the functions)
        scorer = WassersteinScorer(window=2, window_transform=False)
        scorer.fit(self.train)
        scorer.show_anomalies(self.test, self.anomalies)
        with self.assertRaises(ValueError):
            # should fail for a sequence of series
            scorer.show_anomalies([self.test, self.test], self.anomalies)
        scorer.show_anomalies_from_prediction(
            actual_series=self.test,
            pred_series=self.test + 1,
            actual_anomalies=self.anomalies,
        )
        with self.assertRaises(ValueError):
            # should fail for a sequence of series
            scorer.show_anomalies_from_prediction(
                actual_series=[self.test, self.test],
                pred_series=self.test + 1,
                actual_anomalies=self.anomalies,
            )
        with self.assertRaises(ValueError):
            # should fail for a sequence of series
            scorer.show_anomalies_from_prediction(
                actual_series=self.test,
                pred_series=[self.test + 1, self.test + 2],
                actual_anomalies=self.anomalies,
            )

        self.assertFalse(scorer.is_probabilistic)

    def test_univariate_Wasserstein(self):

        # univariate example
        np.random.seed(42)

        np_train_wasserstein = np.abs(np.random.normal(loc=0, scale=0.1, size=100))
        train_wasserstein = TimeSeries.from_times_and_values(
            self.train._time_index, np_train_wasserstein
        )

        np_test_wasserstein = np.abs(np.random.normal(loc=0, scale=0.1, size=100))
        np_first_anomaly = np.abs(np.random.normal(loc=0, scale=0.25, size=10))
        np_second_anomaly = np.abs(np.random.normal(loc=0.25, scale=0.05, size=5))
        np_third_anomaly = np.abs(np.random.normal(loc=0, scale=0.15, size=15))

        np_test_wasserstein[10:20] = np_first_anomaly
        np_test_wasserstein[40:45] = np_second_anomaly
        np_test_wasserstein[70:85] = np_third_anomaly
        test_wasserstein = TimeSeries.from_times_and_values(
            self.train._time_index, np_test_wasserstein
        )

        # create the anomaly series
        np_anomalies = np.zeros(len(test_wasserstein))
        np_anomalies[10:17] = 1
        np_anomalies[40:42] = 1
        np_anomalies[70:85] = 1
        anomalies_wasserstein = TimeSeries.from_times_and_values(
            test_wasserstein.time_index, np_anomalies, columns=["is_anomaly"]
        )

        # test model with window of 10
        scorer_10 = WassersteinScorer(window=10, window_transform=False)
        scorer_10.fit(train_wasserstein)
        auc_roc_w10 = scorer_10.eval_accuracy(
            anomalies_wasserstein, test_wasserstein, metric="AUC_ROC"
        )
        auc_pr_w10 = scorer_10.eval_accuracy(
            anomalies_wasserstein, test_wasserstein, metric="AUC_PR"
        )

        # test model with window of 20
        scorer_20 = WassersteinScorer(window=20, window_transform=False)
        scorer_20.fit(train_wasserstein)
        auc_roc_w20 = scorer_20.eval_accuracy(
            anomalies_wasserstein, test_wasserstein, metric="AUC_ROC"
        )
        auc_pr_w20 = scorer_20.eval_accuracy(
            anomalies_wasserstein, test_wasserstein, metric="AUC_PR"
        )

        self.assertAlmostEqual(auc_roc_w10, 0.80637, delta=1e-05)
        self.assertAlmostEqual(auc_pr_w10, 0.83390, delta=1e-05)
        self.assertAlmostEqual(auc_roc_w20, 0.77828, delta=1e-05)
        self.assertAlmostEqual(auc_pr_w20, 0.93934, delta=1e-05)

    def test_multivariate_componentwise_Wasserstein(self):

        # example multivariate WassersteinScorer component wise (True and False)
        np.random.seed(3)
        np_mts_train_wasserstein = np.abs(
            np.random.normal(loc=[0, 0], scale=[0.1, 0.2], size=[100, 2])
        )
        mts_train_wasserstein = TimeSeries.from_times_and_values(
            self.train._time_index, np_mts_train_wasserstein
        )

        np_mts_test_wasserstein = np.abs(
            np.random.normal(loc=[0, 0], scale=[0.1, 0.2], size=[100, 2])
        )
        np_first_anomaly_width1 = np.abs(np.random.normal(loc=0.5, scale=0.4, size=10))
        np_first_anomaly_width2 = np.abs(np.random.normal(loc=0, scale=0.5, size=10))
        np_first_commmon_anomaly = np.abs(
            np.random.normal(loc=0.5, scale=0.5, size=[10, 2])
        )

        np_mts_test_wasserstein[5:15, 0] = np_first_anomaly_width1
        np_mts_test_wasserstein[35:45, 1] = np_first_anomaly_width2
        np_mts_test_wasserstein[65:75, :] = np_first_commmon_anomaly

        mts_test_wasserstein = TimeSeries.from_times_and_values(
            mts_train_wasserstein._time_index, np_mts_test_wasserstein
        )

        # create the anomaly series width 1
        np_anomalies_width1 = np.zeros(len(mts_test_wasserstein))
        np_anomalies_width1[5:15] = 1
        np_anomalies_width1[65:75] = 1

        # create the anomaly series width 2
        np_anomaly_width2 = np.zeros(len(mts_test_wasserstein))
        np_anomaly_width2[35:45] = 1
        np_anomaly_width2[65:75] = 1

        anomalies_wasserstein_per_width = TimeSeries.from_times_and_values(
            mts_test_wasserstein.time_index,
            list(zip(*[np_anomalies_width1, np_anomaly_width2])),
            columns=["is_anomaly_0", "is_anomaly_1"],
        )

        # create the anomaly series for the entire series
        np_commmon_anomaly = np.zeros(len(mts_test_wasserstein))
        np_commmon_anomaly[5:15] = 1
        np_commmon_anomaly[35:45] = 1
        np_commmon_anomaly[65:75] = 1
        anomalies_common_wasserstein = TimeSeries.from_times_and_values(
            mts_test_wasserstein.time_index, np_commmon_anomaly, columns=["is_anomaly"]
        )

        # test scorer with component_wise=False
        scorer_w10_cwfalse = WassersteinScorer(
            window=10, component_wise=False, window_transform=False
        )
        scorer_w10_cwfalse.fit(mts_train_wasserstein)
        auc_roc_cwfalse = scorer_w10_cwfalse.eval_accuracy(
            anomalies_common_wasserstein, mts_test_wasserstein, metric="AUC_ROC"
        )

        # test scorer with component_wise=True
        scorer_w10_cwtrue = WassersteinScorer(
            window=10, component_wise=True, window_transform=False
        )
        scorer_w10_cwtrue.fit(mts_train_wasserstein)
        auc_roc_cwtrue = scorer_w10_cwtrue.eval_accuracy(
            anomalies_wasserstein_per_width, mts_test_wasserstein, metric="AUC_ROC"
        )

        self.assertAlmostEqual(auc_roc_cwfalse, 0.94637, delta=1e-05)
        self.assertAlmostEqual(auc_roc_cwtrue[0], 0.98606, delta=1e-05)
        self.assertAlmostEqual(auc_roc_cwtrue[1], 0.96722, delta=1e-05)

    def test_kmeansScorer(self):

        # Check parameters and inputs
        self.component_wise_parameter(KMeansScorer)
        self.window_parameter(KMeansScorer)
        self.diff_fn_parameter(KMeansScorer)
        self.expects_deterministic_input(KMeansScorer)
        self.assertFalse(KMeansScorer().is_probabilistic)

    def test_univariate_kmeans(self):

        # univariate example

        np.random.seed(40)

        # create the train set
        np_width1 = np.random.choice(a=[0, 1], size=100, p=[0.5, 0.5])
        np_width2 = (np_width1 == 0).astype(float)
        KMeans_mts_train = TimeSeries.from_values(
            np.dstack((np_width1, np_width2))[0], columns=["component 1", "component 2"]
        )

        # create the test set
        # inject anomalies in the test timeseries
        np.random.seed(3)
        np_width1 = np.random.choice(a=[0, 1], size=100, p=[0.5, 0.5])
        np_width2 = (np_width1 == 0).astype(int)

        # 2 anomalies per type
        # type 1: random values for only one width
        np_width1[20:21] = 2
        np_width2[30:32] = 2

        # type 2: shift both widths values (+/- 1 for both widths)
        np_width1[45:47] = np_width1[45:47] + 1
        np_width2[45:47] = np_width2[45:47] + 1
        np_width1[60:64] = np_width1[65:69] - 1
        np_width2[60:64] = np_width2[65:69] - 1

        # type 3: switch one state to another for only one width (1 to 0 for one width)
        np_width1[75:82] = (np_width1[75:82] != 1).astype(int)
        np_width2[90:96] = (np_width2[90:96] != 1).astype(int)

        KMeans_mts_test = TimeSeries.from_values(
            np.dstack((np_width1, np_width2))[0], columns=["component 1", "component 2"]
        )

        # create the anomaly series
        anomalies_index = [
            20,
            30,
            31,
            45,
            46,
            60,
            61,
            62,
            63,
            75,
            76,
            77,
            78,
            79,
            80,
            81,
            90,
            91,
            92,
            93,
            94,
            95,
        ]
        np_anomalies = np.zeros(len(KMeans_mts_test))
        np_anomalies[anomalies_index] = 1
        KMeans_mts_anomalies = TimeSeries.from_times_and_values(
            KMeans_mts_test.time_index, np_anomalies, columns=["is_anomaly"]
        )

        kmeans_scorer = KMeansScorer(k=2, window=1, component_wise=False)
        kmeans_scorer.fit(KMeans_mts_train)

        metric_AUC_ROC = kmeans_scorer.eval_accuracy(
            KMeans_mts_anomalies, KMeans_mts_test, metric="AUC_ROC"
        )
        metric_AUC_PR = kmeans_scorer.eval_accuracy(
            KMeans_mts_anomalies, KMeans_mts_test, metric="AUC_PR"
        )

        self.assertEqual(metric_AUC_ROC, 1.0)
        self.assertEqual(metric_AUC_PR, 1.0)

    def test_multivariate_window_kmeans(self):

        # multivariate example with different windows

        np.random.seed(1)

        # create the train set
        np_series = np.zeros(100)
        np_series[0] = 2

        for i in range(1, len(np_series)):
            np_series[i] = np_series[i - 1] + np.random.choice(a=[-1, 1], p=[0.5, 0.5])
            if np_series[i] > 3:
                np_series[i] = 3
            if np_series[i] < 0:
                np_series[i] = 0

        ts_train = TimeSeries.from_values(np_series, columns=["series"])

        # create the test set
        np.random.seed(3)
        np_series = np.zeros(100)
        np_series[0] = 1

        for i in range(1, len(np_series)):
            np_series[i] = np_series[i - 1] + np.random.choice(a=[-1, 1], p=[0.5, 0.5])
            if np_series[i] > 3:
                np_series[i] = 3
            if np_series[i] < 0:
                np_series[i] = 0

        # 3 anomalies per type
        # type 1: sudden shift between state 0 to state 2 without passing by state 1
        np_series[23] = 3
        np_series[44] = 3
        np_series[91] = 0

        # type 2: having consecutive timestamps at state 1 or 2
        np_series[3:5] = 2
        np_series[17:19] = 1
        np_series[62:65] = 2

        ts_test = TimeSeries.from_values(np_series, columns=["series"])

        anomalies_index = [4, 23, 18, 44, 63, 64, 91]
        np_anomalies = np.zeros(100)
        np_anomalies[anomalies_index] = 1
        ts_anomalies = TimeSeries.from_times_and_values(
            ts_test.time_index, np_anomalies, columns=["is_anomaly"]
        )

        kmeans_scorer_w1 = KMeansScorer(k=4, window=1)
        kmeans_scorer_w1.fit(ts_train)

        kmeans_scorer_w2 = KMeansScorer(k=8, window=2, window_transform=False)
        kmeans_scorer_w2.fit(ts_train)

        auc_roc_w1 = kmeans_scorer_w1.eval_accuracy(
            ts_anomalies, ts_test, metric="AUC_ROC"
        )
        auc_pr_w1 = kmeans_scorer_w1.eval_accuracy(
            ts_anomalies, ts_test, metric="AUC_PR"
        )

        auc_roc_w2 = kmeans_scorer_w2.eval_accuracy(
            ts_anomalies, ts_test, metric="AUC_ROC"
        )
        auc_pr_w2 = kmeans_scorer_w2.eval_accuracy(
            ts_anomalies, ts_test, metric="AUC_PR"
        )

        self.assertAlmostEqual(auc_roc_w1, 0.41551, delta=1e-05)
        self.assertAlmostEqual(auc_pr_w1, 0.064761, delta=1e-05)
        self.assertAlmostEqual(auc_roc_w2, 0.957513, delta=1e-05)
        self.assertAlmostEqual(auc_pr_w2, 0.88584, delta=1e-05)

    def test_multivariate_componentwise_kmeans(self):

        # example multivariate KMeans component wise (True and False)
        np.random.seed(1)

        np_mts_train_kmeans = np.abs(
            np.random.normal(loc=[0, 0], scale=[0.1, 0.2], size=[100, 2])
        )
        mts_train_kmeans = TimeSeries.from_times_and_values(
            self.train._time_index, np_mts_train_kmeans
        )

        np_mts_test_kmeans = np.abs(
            np.random.normal(loc=[0, 0], scale=[0.1, 0.2], size=[100, 2])
        )
        np_first_anomaly_width1 = np.abs(np.random.normal(loc=0.5, scale=0.4, size=10))
        np_first_anomaly_width2 = np.abs(np.random.normal(loc=0, scale=0.5, size=10))
        np_first_commmon_anomaly = np.abs(
            np.random.normal(loc=0.5, scale=0.5, size=[10, 2])
        )

        np_mts_test_kmeans[5:15, 0] = np_first_anomaly_width1
        np_mts_test_kmeans[35:45, 1] = np_first_anomaly_width2
        np_mts_test_kmeans[65:75, :] = np_first_commmon_anomaly

        mts_test_kmeans = TimeSeries.from_times_and_values(
            mts_train_kmeans._time_index, np_mts_test_kmeans
        )

        # create the anomaly series width 1
        np_anomalies_width1 = np.zeros(len(mts_test_kmeans))
        np_anomalies_width1[5:15] = 1
        np_anomalies_width1[65:75] = 1

        # create the anomaly series width 2
        np_anomaly_width2 = np.zeros(len(mts_test_kmeans))
        np_anomaly_width2[35:45] = 1
        np_anomaly_width2[65:75] = 1

        anomalies_kmeans_per_width = TimeSeries.from_times_and_values(
            mts_test_kmeans.time_index,
            list(zip(*[np_anomalies_width1, np_anomaly_width2])),
            columns=["is_anomaly_0", "is_anomaly_1"],
        )

        # create the anomaly series for the entire series
        np_commmon_anomaly = np.zeros(len(mts_test_kmeans))
        np_commmon_anomaly[5:15] = 1
        np_commmon_anomaly[35:45] = 1
        np_commmon_anomaly[65:75] = 1
        anomalies_common_kmeans = TimeSeries.from_times_and_values(
            mts_test_kmeans.time_index, np_commmon_anomaly, columns=["is_anomaly"]
        )

        # test scorer with component_wise=False
<<<<<<< HEAD
        scorer_w10_cwfalse = KMeansScorer(
            window=10, component_wise=False, n_init=10, window_transform=False
        )
=======
        scorer_w10_cwfalse = KMeansScorer(window=10, component_wise=False, n_init=10)
>>>>>>> f7c292a3
        scorer_w10_cwfalse.fit(mts_train_kmeans)
        auc_roc_cwfalse = scorer_w10_cwfalse.eval_accuracy(
            anomalies_common_kmeans, mts_test_kmeans, metric="AUC_ROC"
        )

        # test scorer with component_wise=True
<<<<<<< HEAD
        scorer_w10_cwtrue = KMeansScorer(
            window=10, component_wise=True, n_init=10, window_transform=False
        )
=======
        scorer_w10_cwtrue = KMeansScorer(window=10, component_wise=True, n_init=10)
>>>>>>> f7c292a3
        scorer_w10_cwtrue.fit(mts_train_kmeans)
        auc_roc_cwtrue = scorer_w10_cwtrue.eval_accuracy(
            anomalies_kmeans_per_width, mts_test_kmeans, metric="AUC_ROC"
        )

        self.assertAlmostEqual(auc_roc_cwfalse, 0.9851, delta=1e-05)
        self.assertAlmostEqual(auc_roc_cwtrue[0], 1.0, delta=1e-05)
        self.assertAlmostEqual(auc_roc_cwtrue[1], 0.97666, delta=1e-05)

    def test_PyODScorer(self):

<<<<<<< HEAD
        # Check parameters and inputs
        self.component_wise_parameter(PyODScorer, model=KNN())
        self.window_parameter(PyODScorer, model=KNN())
        self.diff_fn_parameter(PyODScorer, model=KNN())
        self.expects_deterministic_input(PyODScorer, model=KNN())
        self.assertFalse(PyODScorer(model=KNN()).is_probabilistic)
=======
        # model parameter must be pyod.models typy BaseDetector
        with self.assertRaises(ValueError):
            PyODScorer(model=MovingAverageFilter(window=10))

        # component_wise parameter
        # component_wise must be bool
        with self.assertRaises(ValueError):
            PyODScorer(model=KNN(), component_wise=1)
        with self.assertRaises(ValueError):
            PyODScorer(model=KNN(), component_wise="string")
        # if component_wise=False must always return a univariate anomaly score
        scorer = PyODScorer(model=KNN(), component_wise=False)
        scorer.fit(self.train)
        self.assertTrue(scorer.score(self.test).width == 1)
        scorer.fit(self.mts_train)
        self.assertTrue(scorer.score(self.mts_test).width == 1)
        # if component_wise=True must always return the same width as the input
        scorer = PyODScorer(model=KNN(), component_wise=True)
        scorer.fit(self.train)
        self.assertTrue(scorer.score(self.test).width == 1)
        scorer.fit(self.mts_train)
        self.assertTrue(scorer.score(self.mts_test).width == self.mts_test.width)

        # window parameter
        # window must be int
        with self.assertRaises(ValueError):
            PyODScorer(model=KNN(), window=True)
        with self.assertRaises(ValueError):
            PyODScorer(model=KNN(), window="string")
        # window must be non negative
        with self.assertRaises(ValueError):
            PyODScorer(model=KNN(), window=-1)
        # window must be different from 0
        with self.assertRaises(ValueError):
            PyODScorer(model=KNN(), window=0)

        # diff_fn paramter
        # must be None, 'diff' or 'abs_diff'
        with self.assertRaises(ValueError):
            PyODScorer(model=KNN(), diff_fn="random")
        with self.assertRaises(ValueError):
            PyODScorer(model=KNN(), diff_fn=1)

        scorer = PyODScorer(model=KNN())
>>>>>>> f7c292a3

        # model parameter must be pyod.models type BaseDetector
        with self.assertRaises(ValueError):
            PyODScorer(model=MovingAverage(window=10))

    def test_univariate_PyODScorer(self):

        # univariate test
        np.random.seed(40)

        # create the train set
        np_width1 = np.random.choice(a=[0, 1], size=100, p=[0.5, 0.5])
        np_width2 = (np_width1 == 0).astype(float)
        pyod_mts_train = TimeSeries.from_values(
            np.dstack((np_width1, np_width2))[0], columns=["component 1", "component 2"]
        )

        # create the test set
        # inject anomalies in the test timeseries
        np.random.seed(3)
        np_width1 = np.random.choice(a=[0, 1], size=100, p=[0.5, 0.5])
        np_width2 = (np_width1 == 0).astype(int)

        # 2 anomalies per type
        # type 1: random values for only one width
        np_width1[20:21] = 2
        np_width2[30:32] = 2

        # type 2: shift both widths values (+/- 1 for both widths)
        np_width1[45:47] = np_width1[45:47] + 1
        np_width2[45:47] = np_width2[45:47] + 1
        np_width1[60:64] = np_width1[65:69] - 1
        np_width2[60:64] = np_width2[65:69] - 1

        # type 3: switch one state to another for only one width (1 to 0 for one width)
        np_width1[75:82] = (np_width1[75:82] != 1).astype(int)
        np_width2[90:96] = (np_width2[90:96] != 1).astype(int)

        pyod_mts_test = TimeSeries.from_values(
            np.dstack((np_width1, np_width2))[0], columns=["component 1", "component 2"]
        )

        # create the anomaly series
        anomalies_index = [
            20,
            30,
            31,
            45,
            46,
            60,
            61,
            62,
            63,
            75,
            76,
            77,
            78,
            79,
            80,
            81,
            90,
            91,
            92,
            93,
            94,
            95,
        ]
        np_anomalies = np.zeros(len(pyod_mts_test))
        np_anomalies[anomalies_index] = 1
        pyod_mts_anomalies = TimeSeries.from_times_and_values(
            pyod_mts_test.time_index, np_anomalies, columns=["is_anomaly"]
        )

        pyod_scorer = PyODScorer(
            model=KNN(n_neighbors=10), component_wise=False, window=1
        )
        pyod_scorer.fit(pyod_mts_train)

        metric_AUC_ROC = pyod_scorer.eval_accuracy(
            pyod_mts_anomalies, pyod_mts_test, metric="AUC_ROC"
        )
        metric_AUC_PR = pyod_scorer.eval_accuracy(
            pyod_mts_anomalies, pyod_mts_test, metric="AUC_PR"
        )

        self.assertEqual(metric_AUC_ROC, 1.0)
        self.assertEqual(metric_AUC_PR, 1.0)

    def test_multivariate_window_PyODScorer(self):

        # multivariate example (with different window)

        np.random.seed(1)

        # create the train set
        np_series = np.zeros(100)
        np_series[0] = 2

        for i in range(1, len(np_series)):
            np_series[i] = np_series[i - 1] + np.random.choice(a=[-1, 1], p=[0.5, 0.5])
            if np_series[i] > 3:
                np_series[i] = 3
            if np_series[i] < 0:
                np_series[i] = 0

        ts_train = TimeSeries.from_values(np_series, columns=["series"])

        # create the test set
        np.random.seed(3)
        np_series = np.zeros(100)
        np_series[0] = 1

        for i in range(1, len(np_series)):
            np_series[i] = np_series[i - 1] + np.random.choice(a=[-1, 1], p=[0.5, 0.5])
            if np_series[i] > 3:
                np_series[i] = 3
            if np_series[i] < 0:
                np_series[i] = 0

        # 3 anomalies per type
        # type 1: sudden shift between state 0 to state 2 without passing by state 1
        np_series[23] = 3
        np_series[44] = 3
        np_series[91] = 0

        # type 2: having consecutive timestamps at state 1 or 2
        np_series[3:5] = 2
        np_series[17:19] = 1
        np_series[62:65] = 2

        ts_test = TimeSeries.from_values(np_series, columns=["series"])

        anomalies_index = [4, 23, 18, 44, 63, 64, 91]
        np_anomalies = np.zeros(100)
        np_anomalies[anomalies_index] = 1
        ts_anomalies = TimeSeries.from_times_and_values(
            ts_test.time_index, np_anomalies, columns=["is_anomaly"]
        )

        pyod_scorer_w1 = PyODScorer(
            model=KNN(n_neighbors=10), component_wise=False, window=1
        )
        pyod_scorer_w1.fit(ts_train)

        pyod_scorer_w2 = PyODScorer(
            model=KNN(n_neighbors=10),
            component_wise=False,
            window=2,
            window_transform=False,
        )
        pyod_scorer_w2.fit(ts_train)

        auc_roc_w1 = pyod_scorer_w1.eval_accuracy(
            ts_anomalies, ts_test, metric="AUC_ROC"
        )
        auc_pr_w1 = pyod_scorer_w1.eval_accuracy(ts_anomalies, ts_test, metric="AUC_PR")

        auc_roc_w2 = pyod_scorer_w2.eval_accuracy(
            ts_anomalies, ts_test, metric="AUC_ROC"
        )
        auc_pr_w2 = pyod_scorer_w2.eval_accuracy(ts_anomalies, ts_test, metric="AUC_PR")

        self.assertAlmostEqual(auc_roc_w1, 0.5, delta=1e-05)
        self.assertAlmostEqual(auc_pr_w1, 0.07, delta=1e-05)
        self.assertAlmostEqual(auc_roc_w2, 0.957513, delta=1e-05)
        self.assertAlmostEqual(auc_pr_w2, 0.88584, delta=1e-05)

    def test_multivariate_componentwise_PyODScorer(self):

        # multivariate example with component wise (True and False)

        np.random.seed(1)

        np_mts_train_PyOD = np.abs(
            np.random.normal(loc=[0, 0], scale=[0.1, 0.2], size=[100, 2])
        )
        mts_train_PyOD = TimeSeries.from_times_and_values(
            self.train._time_index, np_mts_train_PyOD
        )

        np_mts_test_PyOD = np.abs(
            np.random.normal(loc=[0, 0], scale=[0.1, 0.2], size=[100, 2])
        )
        np_first_anomaly_width1 = np.abs(np.random.normal(loc=0.5, scale=0.4, size=10))
        np_first_anomaly_width2 = np.abs(np.random.normal(loc=0, scale=0.5, size=10))
        np_first_commmon_anomaly = np.abs(
            np.random.normal(loc=0.5, scale=0.5, size=[10, 2])
        )

        np_mts_test_PyOD[5:15, 0] = np_first_anomaly_width1
        np_mts_test_PyOD[35:45, 1] = np_first_anomaly_width2
        np_mts_test_PyOD[65:75, :] = np_first_commmon_anomaly

        mts_test_PyOD = TimeSeries.from_times_and_values(
            mts_train_PyOD._time_index, np_mts_test_PyOD
        )

        # create the anomaly series width 1
        np_anomalies_width1 = np.zeros(len(mts_test_PyOD))
        np_anomalies_width1[5:15] = 1
        np_anomalies_width1[65:75] = 1

        # create the anomaly series width 2
        np_anomaly_width2 = np.zeros(len(mts_test_PyOD))
        np_anomaly_width2[35:45] = 1
        np_anomaly_width2[65:75] = 1

        anomalies_pyod_per_width = TimeSeries.from_times_and_values(
            mts_test_PyOD.time_index,
            list(zip(*[np_anomalies_width1, np_anomaly_width2])),
            columns=["is_anomaly_0", "is_anomaly_1"],
        )

        # create the anomaly series for the entire series
        np_commmon_anomaly = np.zeros(len(mts_test_PyOD))
        np_commmon_anomaly[5:15] = 1
        np_commmon_anomaly[35:45] = 1
        np_commmon_anomaly[65:75] = 1
        anomalies_common_PyOD = TimeSeries.from_times_and_values(
            mts_test_PyOD.time_index, np_commmon_anomaly, columns=["is_anomaly"]
        )

        # test scorer with component_wise=False
        scorer_w10_cwfalse = PyODScorer(
            model=KNN(n_neighbors=10),
            component_wise=False,
            window=10,
            window_transform=False,
        )
        scorer_w10_cwfalse.fit(mts_train_PyOD)
        auc_roc_cwfalse = scorer_w10_cwfalse.eval_accuracy(
            anomalies_common_PyOD, mts_test_PyOD, metric="AUC_ROC"
        )

        # test scorer with component_wise=True
        scorer_w10_cwtrue = PyODScorer(
            model=KNN(n_neighbors=10),
            component_wise=True,
            window=10,
            window_transform=False,
        )
        scorer_w10_cwtrue.fit(mts_train_PyOD)
        auc_roc_cwtrue = scorer_w10_cwtrue.eval_accuracy(
            anomalies_pyod_per_width, mts_test_PyOD, metric="AUC_ROC"
        )

        self.assertAlmostEqual(auc_roc_cwfalse, 0.990566, delta=1e-05)
        self.assertAlmostEqual(auc_roc_cwtrue[0], 1.0, delta=1e-05)
        self.assertAlmostEqual(auc_roc_cwtrue[1], 0.98311, delta=1e-05)

    def test_NLLScorer(self):

        for s in list_NLLScorer:
            # expects for 'actual_series' a deterministic input and for 'pred_series' a probabilistic input
            with self.assertRaises(ValueError):
                s.score_from_prediction(actual_series=self.test, pred_series=self.test)
            with self.assertRaises(ValueError):
                s.score_from_prediction(
                    actual_series=self.probabilistic, pred_series=self.train
                )

    def NLL_test(
        self,
        NLLscorer_to_test,
        distribution_arrays,
        deterministic_values,
        real_NLL_values,
    ):

        NLLscorer_w1 = NLLscorer_to_test(window=1)
        NLLscorer_w2 = NLLscorer_to_test(window=2)

        self.assertTrue(NLLscorer_w1.is_probabilistic)

        # create timeseries
        distribution_series = TimeSeries.from_values(
            distribution_arrays.reshape(2, 2, -1)
        )
        actual_series = TimeSeries.from_values(
            np.array(deterministic_values).reshape(2, 2, -1)
        )

        # univariate case
        # compute the NLL values witn score_from_prediction for scorer with window=1 and 2
        # t -> timestamp, c -> component and w -> window used in scorer
        value_t1_c1_w1 = NLLscorer_w1.score_from_prediction(
            actual_series[0]["0"], distribution_series[0]["0"]
        )
        value_t2_c1_w1 = NLLscorer_w1.score_from_prediction(
            actual_series[1]["0"], distribution_series[1]["0"]
        )
        value_t1_2_c1_w1 = NLLscorer_w1.score_from_prediction(
            actual_series["0"], distribution_series["0"]
        )
        value_t1_2_c1_w2 = NLLscorer_w2.score_from_prediction(
            actual_series["0"], distribution_series["0"]
        )

        # check length
        self.assertEqual(len(value_t1_2_c1_w1), 2)
        # check width
        self.assertEqual(value_t1_2_c1_w1.width, 1)

        # check equal value_test1 and value_test2
        self.assertEqual(value_t1_2_c1_w1[0], value_t1_c1_w1)
        self.assertEqual(value_t1_2_c1_w1[1], value_t2_c1_w1)

        # check if value_t1_2_c1_w1 is the - log likelihood
        np.testing.assert_array_almost_equal(
            # This is approximate because our NLL scorer is fit from samples
            value_t1_2_c1_w1.all_values().reshape(-1),
            real_NLL_values[::2],
            decimal=1,
        )

        # check if result is equal to avg of two values when window is equal to 2
        self.assertEqual(
            value_t1_2_c1_w2.all_values().reshape(-1)[0],
            value_t1_2_c1_w1.mean(axis=0).all_values().reshape(-1)[0],
        )

        # multivariate case
        # compute the NLL values witn score_from_prediction for scorer with window=1 and window=2
        value_t1_2_c1_2_w1 = NLLscorer_w1.score_from_prediction(
            actual_series, distribution_series
        )
        value_t1_2_c1_2_w2 = NLLscorer_w2.score_from_prediction(
            actual_series, distribution_series
        )

        # check length
        self.assertEqual(len(value_t1_2_c1_2_w1), 2)
        self.assertEqual(len(value_t1_2_c1_2_w2), 1)
        # check width
        self.assertEqual(value_t1_2_c1_2_w1.width, 2)
        self.assertEqual(value_t1_2_c1_2_w2.width, 2)

        # check if value_t1_2_c1_2_w1 is the - log likelihood
        np.testing.assert_array_almost_equal(
            # This is approximate because our NLL scorer is fit from samples
            value_t1_2_c1_2_w1.all_values().reshape(-1),
            real_NLL_values,
            decimal=1,
        )

        # check if result is equal to avg of two values when window is equal to 2
        self.assertEqual(
            value_t1_2_c1_w2.all_values().reshape(-1),
            value_t1_2_c1_w1.mean(axis=0).all_values().reshape(-1),
        )

    def test_GaussianNLLScorer(self):

        self.window_parameter(GaussianNLLScorer)

        np.random.seed(4)
        values = [3, 0.1, -2, 0.01]
        distribution = np.array(
            [np.random.normal(loc=0, scale=2, size=10000) for _ in range(len(values))]
        )
        NLL_real_values = [-np.log(norm.pdf(value, loc=0, scale=2)) for value in values]
        self.NLL_test(GaussianNLLScorer, distribution, values, NLL_real_values)

    def test_LaplaceNLLScorer(self):

        self.window_parameter(LaplaceNLLScorer)

        np.random.seed(4)
        values = [3, 10, -2, 0.01]
        distribution = np.array(
            [np.random.laplace(loc=0, scale=2, size=10000) for _ in range(len(values))]
        )
        NLL_real_values = [
            -np.log(laplace.pdf(value, loc=0, scale=2)) for value in values
        ]
        self.NLL_test(LaplaceNLLScorer, distribution, values, NLL_real_values)

    def test_ExponentialNLLScorer(self):

        self.window_parameter(ExponentialNLLScorer)

        np.random.seed(4)
        values = [3, 0.1, 2, 0.01]
        distribution = np.array(
            [np.random.exponential(scale=2.0, size=10000) for _ in range(len(values))]
        )
        NLL_real_values = [-np.log(expon.pdf(value, scale=2.0)) for value in values]
        self.NLL_test(ExponentialNLLScorer, distribution, values, NLL_real_values)

    def test_GammaNLLScorer(self):

        self.window_parameter(GammaNLLScorer)

        np.random.seed(4)
        values = [3, 0.1, 2, 0.5]
        distribution = np.array(
            [np.random.gamma(shape=2, scale=2, size=10000) for _ in range(len(values))]
        )
        NLL_real_values = [-np.log(gamma.pdf(value, 2, scale=2.0)) for value in values]
        self.NLL_test(GammaNLLScorer, distribution, values, NLL_real_values)

    def test_CauchyNLLScorer(self):

        self.window_parameter(CauchyNLLScorer)

        np.random.seed(4)
        values = [3, 2, 0.5, 0.9]
        distribution = np.array(
            [np.random.standard_cauchy(size=10000) for _ in range(len(values))]
        )
        NLL_real_values = [-np.log(cauchy.pdf(value)) for value in values]
        self.NLL_test(CauchyNLLScorer, distribution, values, NLL_real_values)

    def test_PoissonNLLScorer(self):

        self.window_parameter(PoissonNLLScorer)

        np.random.seed(4)
        values = [3, 2, 10, 1]
        distribution = np.array(
            [np.random.poisson(size=10000, lam=1) for _ in range(len(values))]
        )
        NLL_real_values = [-np.log(poisson.pmf(value, mu=1)) for value in values]
        self.NLL_test(PoissonNLLScorer, distribution, values, NLL_real_values)

    def test_window_transform(self):

        # transform_window parameter is set to True (default value)
        # and window>1

        # parameter window_transform must be Boolean
        with self.assertRaises(ValueError):
            KMeansScorer(window=2, window_transform=2)
            WassersteinScorer(window=2, window_transform=[True])
            PyODScorer(window=2, window_transform="fe")

        kwargs = {"random_state": 42}

        # window_transform set to True with window=1
        KMeansScorer_T_w1 = KMeansScorer(window=1, **kwargs)
        PyODScorer_T_w1 = PyODScorer(model=KNN(), window=1)

        # window_transform set to False with window=1
        KMeansScorer_F_w1 = KMeansScorer(window=1, window_transform=False, **kwargs)
        PyODScorer_F_w1 = PyODScorer(model=KNN(), window=1, window_transform=False)

        for scorer_F, scorer_T in zip(
            [KMeansScorer_F_w1, PyODScorer_F_w1], [KMeansScorer_T_w1, PyODScorer_T_w1]
        ):

            for train, test in zip(
                [self.train, self.mts_train], [self.test, self.mts_test]
            ):

                scorer_T.fit(train)
                scorer_F.fit(train)

                auc_roc_T = scorer_T.eval_accuracy(
                    actual_anomalies=self.anomalies, series=test
                )
                auc_roc_F = scorer_F.eval_accuracy(
                    actual_anomalies=self.anomalies, series=test
                )

                # if window==1, the models must return the same results,
                # regardless of the parameter window_transform
                self.assertTrue(auc_roc_T == auc_roc_F)

        for window in [2, 10, 39]:

            # window_transform set to True with window>1
            KMeansScorer_T = KMeansScorer(window=window, **kwargs)
            WassersteinScorer_T = WassersteinScorer(window=window)
            PyODScorer_T = PyODScorer(model=KNN(), window=window)

            # window_transform set to False with window>1
            KMeansScorer_F = KMeansScorer(
                window=window, window_transform=False, **kwargs
            )
            WassersteinScorer_F = WassersteinScorer(
                window=window, window_transform=False
            )
            PyODScorer_F = PyODScorer(
                model=KNN(), window=window, window_transform=False
            )

            scorers_T = [KMeansScorer_T, WassersteinScorer_T, PyODScorer_T]
            scorers_F = [KMeansScorer_F, WassersteinScorer_F, PyODScorer_F]

            for scorer_T, scorer_F in zip(scorers_T, scorers_F):

                for train, test in zip(
                    [self.train, self.mts_train], [self.test, self.mts_test]
                ):

                    scorer_T.fit(train)
                    scorer_F.fit(train)

                    score_T = scorer_T.score(test)
                    score_F = scorer_F.score(test)

                    # same length
                    self.assertTrue(len(score_T) == len(score_F))

                    # same width
                    self.assertTrue(score_T.width == score_F.width)

                    # same first time index
                    self.assertTrue(score_T.time_index[0] == score_F.time_index[0])

                    # same last time index
                    self.assertTrue(score_T.time_index[-1] == score_F.time_index[-1])

                    # same last value (by definition)
                    self.assertTrue(score_T[-1] == score_F[-1])<|MERGE_RESOLUTION|>--- conflicted
+++ resolved
@@ -1231,26 +1231,18 @@
         )
 
         # test scorer with component_wise=False
-<<<<<<< HEAD
         scorer_w10_cwfalse = KMeansScorer(
             window=10, component_wise=False, n_init=10, window_transform=False
         )
-=======
-        scorer_w10_cwfalse = KMeansScorer(window=10, component_wise=False, n_init=10)
->>>>>>> f7c292a3
         scorer_w10_cwfalse.fit(mts_train_kmeans)
         auc_roc_cwfalse = scorer_w10_cwfalse.eval_accuracy(
             anomalies_common_kmeans, mts_test_kmeans, metric="AUC_ROC"
         )
 
         # test scorer with component_wise=True
-<<<<<<< HEAD
         scorer_w10_cwtrue = KMeansScorer(
             window=10, component_wise=True, n_init=10, window_transform=False
         )
-=======
-        scorer_w10_cwtrue = KMeansScorer(window=10, component_wise=True, n_init=10)
->>>>>>> f7c292a3
         scorer_w10_cwtrue.fit(mts_train_kmeans)
         auc_roc_cwtrue = scorer_w10_cwtrue.eval_accuracy(
             anomalies_kmeans_per_width, mts_test_kmeans, metric="AUC_ROC"
@@ -1262,14 +1254,13 @@
 
     def test_PyODScorer(self):
 
-<<<<<<< HEAD
         # Check parameters and inputs
         self.component_wise_parameter(PyODScorer, model=KNN())
         self.window_parameter(PyODScorer, model=KNN())
         self.diff_fn_parameter(PyODScorer, model=KNN())
         self.expects_deterministic_input(PyODScorer, model=KNN())
         self.assertFalse(PyODScorer(model=KNN()).is_probabilistic)
-=======
+
         # model parameter must be pyod.models typy BaseDetector
         with self.assertRaises(ValueError):
             PyODScorer(model=MovingAverageFilter(window=10))
@@ -1314,7 +1305,6 @@
             PyODScorer(model=KNN(), diff_fn=1)
 
         scorer = PyODScorer(model=KNN())
->>>>>>> f7c292a3
 
         # model parameter must be pyod.models type BaseDetector
         with self.assertRaises(ValueError):
